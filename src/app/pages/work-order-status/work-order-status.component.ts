import { Component, OnInit } from '@angular/core';
import { HttpClient } from '@angular/common/http';

@Component({
  selector: 'app-work-order-status',
  templateUrl: './work-order-status.component.html',
  styleUrls: ['./work-order-status.component.scss']
})
export class WorkOrderStatusComponent implements OnInit {
  workOrders: any[] = [];
  allWorkOrders: any[] = [];
  columns: string[] = [];
  options: any = {};  // options received from backend
  loading = true;
  errorMsg = '';
  GAS_URL = 'https://script.google.com/macros/s/AKfycbzAkZjhsjdwSok1CfciFAhftU_J2X3ZQs22JLjGAXINds1VxhdXbAtYvPd3Zq3Xl1Kc/exec';

  isLoggedIn = false;
  username = '';
  password = '';
  loginError = '';

  selectedYear: string = '';
  selectedMonth: string = '';
  years: string[] = [];
  months: string[] = ['1','2','3','4','5','6','7','8','9','10','11','12'];

  editIndex: number | null = null;

  yearColumn: string = 'Year';
  monthColumn: string = 'Month';

  constructor(private http: HttpClient) {}
<<<<<<< HEAD

=======
>>>>>>> c9542f5e
  isWorkOrder(col: string): boolean {
    return col.trim().toLowerCase() === 'work order';
  }

  ngOnInit(): void {
    this.http.get<any>(this.GAS_URL).subscribe({
      next: (resp) => {
<<<<<<< HEAD
        // KIỂM TRA LOG DỮ LIỆU JSON VỀ
        console.log('JSON RESPONSE:', resp);
        this.columns = resp.columns || [];
        this.allWorkOrders = resp.data || [];
=======
>>>>>>> c9542f5e
        this.years = this.getYearsList();
        this.filterData();
        this.loading = false;
      },
      error: () => {
        this.errorMsg = 'Failed to load data';
        this.loading = false;
      }
    });
  }

  login() {
    if (this.username === 'Admin' && this.password === 'admin') {
      this.isLoggedIn = true;
      this.loginError = '';
    } else {
      this.loginError = 'Wrong account or password!';
    }
  }

  saveRow(i: number) {
    const data = this.workOrders[i];
    const idx = this.allWorkOrders.findIndex(row =>
      this.columns.every(col => row[col] === data[col])
    );
    this.http.post<any>(this.GAS_URL, {row: idx, data}).subscribe({
      next: () => {
        alert('Saved!');
        this.editIndex = null;
      },
      error: () => alert('Save failed!')
    });
  }

  getYearsList(): string[] {
    const yearSet = new Set<string>();
    for (const row of this.allWorkOrders) {
      if (row[this.yearColumn]) yearSet.add(row[this.yearColumn].toString());
    }
    return Array.from(yearSet).sort((a, b) => Number(a) - Number(b));
  }

  filterData() {
    this.workOrders = this.allWorkOrders.filter(row => {
      let ok = true;
      if (this.selectedYear) ok = ok && row[this.yearColumn]?.toString() === this.selectedYear;
      if (this.selectedMonth) ok = ok && row[this.monthColumn]?.toString() === this.selectedMonth;
      return ok;
    });
    this.editIndex = null;
  }

  openGoogleSheet() {
    window.open('https://docs.google.com/spreadsheets/d/17ZGxD7Ov-u1Yqu76dXtZBCM8F4rKrpYhpcvmSIt0I84/edit#gid=0', '_blank');
  }
}<|MERGE_RESOLUTION|>--- conflicted
+++ resolved
@@ -31,10 +31,7 @@
   monthColumn: string = 'Month';
 
   constructor(private http: HttpClient) {}
-<<<<<<< HEAD
 
-=======
->>>>>>> c9542f5e
   isWorkOrder(col: string): boolean {
     return col.trim().toLowerCase() === 'work order';
   }
@@ -42,13 +39,10 @@
   ngOnInit(): void {
     this.http.get<any>(this.GAS_URL).subscribe({
       next: (resp) => {
-<<<<<<< HEAD
-        // KIỂM TRA LOG DỮ LIỆU JSON VỀ
-        console.log('JSON RESPONSE:', resp);
+        // Nếu muốn debug, bỏ comment dòng dưới
+        // console.log('JSON RESPONSE:', resp);
         this.columns = resp.columns || [];
         this.allWorkOrders = resp.data || [];
-=======
->>>>>>> c9542f5e
         this.years = this.getYearsList();
         this.filterData();
         this.loading = false;
